<Project Sdk="Microsoft.NET.Sdk">

  <PropertyGroup>
    <Description>Reverse proxy toolkit for building fast proxy servers in .NET using the infrastructure from ASP.NET and .NET</Description>
    <TargetFrameworks>net5.0;netcoreapp3.1</TargetFrameworks>
    <OutputType>Library</OutputType>
    <RootNamespace>Microsoft.ReverseProxy</RootNamespace>
  </PropertyGroup>

  <ItemGroup>
    <Compile Remove="obj\**" />
    <EmbeddedResource Remove="obj\**" />
    <None Remove="obj\**" />
  </ItemGroup>

  <ItemGroup>
    <InternalsVisibleTo Include="DynamicProxyGenAssembly2" Key="$(MoqPublicKey)" />
    <InternalsVisibleTo Include="Microsoft.ReverseProxy.Tests" />
<<<<<<< HEAD
    <InternalsVisibleTo Include="Microsoft.ReverseProxy.Tests.Common" />
    

    <!-- TODO: Remove once architectural debt is paid. -->
    <InternalsVisibleTo Include="Microsoft.ReverseProxy.ServiceFabric" />
=======
    <InternalsVisibleTo Include="Microsoft.ReverseProxy.FunctionalTests" />
>>>>>>> 8841dac2
  </ItemGroup>

  <ItemGroup>
    <FrameworkReference Include="Microsoft.AspNetCore.App" />
  </ItemGroup>

  <ItemGroup>
    <Folder Include="Abstractions\Discovery\" />
  </ItemGroup>

</Project><|MERGE_RESOLUTION|>--- conflicted
+++ resolved
@@ -16,23 +16,11 @@
   <ItemGroup>
     <InternalsVisibleTo Include="DynamicProxyGenAssembly2" Key="$(MoqPublicKey)" />
     <InternalsVisibleTo Include="Microsoft.ReverseProxy.Tests" />
-<<<<<<< HEAD
-    <InternalsVisibleTo Include="Microsoft.ReverseProxy.Tests.Common" />
-    
-
-    <!-- TODO: Remove once architectural debt is paid. -->
-    <InternalsVisibleTo Include="Microsoft.ReverseProxy.ServiceFabric" />
-=======
     <InternalsVisibleTo Include="Microsoft.ReverseProxy.FunctionalTests" />
->>>>>>> 8841dac2
   </ItemGroup>
 
   <ItemGroup>
     <FrameworkReference Include="Microsoft.AspNetCore.App" />
   </ItemGroup>
 
-  <ItemGroup>
-    <Folder Include="Abstractions\Discovery\" />
-  </ItemGroup>
-
 </Project>