--- conflicted
+++ resolved
@@ -24,17 +24,15 @@
         private static readonly Regex _allowedRouteNamesRegex = new Regex("^[a-zA-Z0-9_-]+$");
 
         /// <summary>
-        /// Requires all transform names to follow the .[0]. pattern to simulate indexing in an array
+        /// Requires all header match names to follow the .[0]. pattern to simulate indexing in an array
         /// </summary>
-        private static readonly Regex _allowedTransformNamesRegex = new Regex(@"^\[\d\d*\]$");
-<<<<<<< HEAD
-        private static readonly Regex _allowedPropertyNamesRegex = new Regex("^[a-zA-Z0-9_-]+$");
         private static readonly Regex _allowedHeaderNamesRegex = new Regex(@"^\[\d\d*\]$");
 
+        /// <summary>
+        /// Matches only valid header match properties
+        /// </summary>
         private static readonly Regex _allowedHeaderMatchPropertiesRegex = new Regex(@"^(?i)\b(Name|Values|Mode|IsCaseSensitive)\b$");
 
-=======
->>>>>>> 804cef3f
 
         internal static TValue GetLabel<TValue>(Dictionary<string, string> labels, string key, TValue defaultValue)
         {
@@ -90,7 +88,6 @@
                 var thisRoutePrefix = $"{RoutesLabelsPrefix}{routeName}";
                 var metadata = new Dictionary<string, string>();
                 var headerMatches = new Dictionary<string, RouteHeader>();
-                var transforms = new Dictionary<string, IDictionary<string, string>>();
                 foreach (var kvp in labels)
                 {
                     if (kvp.Key.StartsWith($"{thisRoutePrefix}.Metadata.", StringComparison.Ordinal))
@@ -118,7 +115,7 @@
                         var propertyName = kvp.Key.Substring($"{thisRoutePrefix}.MatchHeaders.{headerIndex}.".Length);
                         if (!_allowedHeaderMatchPropertiesRegex.IsMatch(propertyName))
                         {
-                            throw new ConfigException($"Invalid header matching property '{propertyName}', only valid values are Name, Values and Mode.");
+                            throw new ConfigException($"Invalid header matching property '{propertyName}', only valid values are Name, Values, IsCaseSensitive and Mode.");
                         }
                         if (propertyName.Equals("Name", StringComparison.Ordinal)) 
                         {
@@ -141,34 +138,6 @@
                             {
                                 headerMatches[headerIndex].Mode = mode;
                             }
-                        }
-                    }
-                    else if (kvp.Key.StartsWith($"{thisRoutePrefix}.Transforms.", StringComparison.Ordinal)) 
-                    {
-                        var suffix = kvp.Key.Substring($"{thisRoutePrefix}.Transforms.".Length);
-                        var transformNameLength = suffix.IndexOf('.');
-                        if (transformNameLength == -1)
-                        {
-                            // No transform index encoded, the key is not valid. Throwing would suggest we actually check for all invalid keys, so just ignore.
-                            continue;
-                        }
-                        var transformName = suffix.Substring(0, transformNameLength);
-                        if (!_allowedTransformNamesRegex.IsMatch(transformName))
-                        {
-                            throw new ConfigException($"Invalid transform index '{transformName}', should be transform index wrapped in square brackets.");
-                        }
-                        if (!transforms.ContainsKey(transformName)) 
-                        {
-                            transforms.Add(transformName, new Dictionary<string, string>(StringComparer.OrdinalIgnoreCase));
-                        }
-                        var propertyName = kvp.Key.Substring($"{thisRoutePrefix}.Transforms.{transformName}.".Length);
-                        if (!transforms[transformName].ContainsKey(propertyName)) 
-                        {
-                            transforms[transformName].Add(propertyName, kvp.Value);
-                        } 
-                        else 
-                        {
-                            throw new ConfigException($"A duplicate transformation property '{transformName}.{propertyName}' was found.");
                         }
                     }
                 }
@@ -188,8 +157,7 @@
                     },
                     Order = GetLabel(labels, $"{thisRoutePrefix}.Order", DefaultRouteOrder),
                     ClusterId = backendId,
-                    Metadata = metadata,
-                    Transforms = transforms.Count > 0 ? transforms.Select(tr => tr.Value).ToList() : null
+                    Metadata = metadata
                 };
                 routes.Add(route);
             }
