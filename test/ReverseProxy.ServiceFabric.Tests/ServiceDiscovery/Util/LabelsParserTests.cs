--- conflicted
+++ resolved
@@ -218,11 +218,11 @@
                 { "YARP.Backend.BackendId", "MyCoolClusterId" },
                 { "YARP.Routes.MyRoute.Hosts", "example.com" },
                 { "YARP.Routes.MyRoute.Order", "2" },
-                { "YARP.Routes.MyRoute.MatchHeaders.[0].Mode", "ExactMatch" },
+                { "YARP.Routes.MyRoute.MatchHeaders.[0].Mode", "ExactHeader" },
                 { "YARP.Routes.MyRoute.MatchHeaders.[0].Name", "x-company-key" },
                 { "YARP.Routes.MyRoute.MatchHeaders.[0].Values", "contoso" },
                 { "YARP.Routes.MyRoute.MatchHeaders.[0].IsCaseSensitive", "true" },
-                { "YARP.Routes.MyRoute.MatchHeaders.[1].Mode", "ExactMatch" }, 
+                { "YARP.Routes.MyRoute.MatchHeaders.[1].Mode", "ExactHeader" }, 
                 { "YARP.Routes.MyRoute.MatchHeaders.[1].Name", "x-environment" },
                 { "YARP.Routes.MyRoute.MatchHeaders.[1].Values", "dev, uat" },
                 { "YARP.Routes.MyRoute.Metadata.Foo", "Bar" },
@@ -269,8 +269,6 @@
                     Metadata = new Dictionary<string, string>
                     {
                         { "Foo", "Bar" },
-<<<<<<< HEAD
-=======
                     },
                     Transforms = new List<IDictionary<string, string>>
                     {
@@ -286,7 +284,6 @@
                             {"Append", "Pong"},
                             {"When", "Success"}
                         }
->>>>>>> 2e6986b5
                     }
                 },
             };
@@ -514,17 +511,35 @@
         }
 
         [Theory]
-<<<<<<< HEAD
+        [InlineData("YARP.Routes.MyRoute.Transforms. .ResponseHeader", "Blank transform index")]
+        [InlineData("YARP.Routes.MyRoute.Transforms.string.ResponseHeader", "string header name not accepted.. just [num]")]
+        [InlineData("YARP.Routes.MyRoute.Transforms.1.Response", "needs square brackets")]
+        public void BuildRoutes_InvalidTransformIndex_Throws(string invalidKey, string value)
+        {
+            // Arrange
+            var labels = new Dictionary<string, string>()
+            {
+                { "YARP.Backend.BackendId", "MyCoolClusterId" },
+                { "YARP.Routes.MyRoute.Hosts", "example.com" },
+                { "YARP.Routes.MyRoute.Priority", "2" },
+                { "YARP.Routes.MyRoute.Metadata.Foo", "Bar" },
+            };
+            labels[invalidKey] = value;
+
+            // Act
+            Func<List<ProxyRoute>> func = () => LabelsParser.BuildRoutes(_testServiceName, labels);
+
+            // Assert
+            func.Should()
+                .Throw<ConfigException>()
+                .WithMessage($"Invalid transform index '*', should be transform index wrapped in square brackets.");
+        }
+
+        [Theory]
         [InlineData("YARP.Routes.MyRoute.MatchHeaders. .Name", "x-header-name")]
         [InlineData("YARP.Routes.MyRoute.MatchHeaders.string.Name", "x-header-name")]
         [InlineData("YARP.Routes.MyRoute.MatchHeaders.1.Name", "x-header-name")]
         public void BuildRoutes_InvalidHeaderMatchIndex_Throws(string invalidKey, string value)
-=======
-        [InlineData("YARP.Routes.MyRoute.Transforms. .ResponseHeader", "Blank transform index")]
-        [InlineData("YARP.Routes.MyRoute.Transforms.string.ResponseHeader", "string header name not accepted.. just [num]")]
-        [InlineData("YARP.Routes.MyRoute.Transforms.1.Response", "needs square brackets")]
-        public void BuildRoutes_InvalidTransformIndex_Throws(string invalidKey, string value)
->>>>>>> 2e6986b5
         {
             // Arrange
             var labels = new Dictionary<string, string>()
@@ -542,7 +557,6 @@
             // Assert
             func.Should()
                 .Throw<ConfigException>()
-<<<<<<< HEAD
                 .WithMessage($"Invalid header matching index '*', should only contain alphanumerical characters, underscores or hyphens.");
         }
 
@@ -581,7 +595,7 @@
                 { "YARP.Routes.MyRoute0.Hosts", "example0.com" },
                 { "YARP.Routes.MyRoute0.Metadata.Foo", "bar" },
                 { "YARP.Routes.MyRoute0.MatchHeaders.[0].Name", "x-test-header" },
-                { "YARP.Routes.MyRoute0.MatchHeaders.[0].Mode", "ExactMatch" },
+                { "YARP.Routes.MyRoute0.MatchHeaders.[0].Mode", "ExactHeader" },
             };
             labels[invalidKey] = value;
 
@@ -608,9 +622,6 @@
                 }
             };
             routes.Should().BeEquivalentTo(expectedRoutes);
-=======
-                .WithMessage($"Invalid transform index '*', should be transform index wrapped in square brackets.");
->>>>>>> 2e6986b5
         }
 
         [Theory]
@@ -619,16 +630,13 @@
         [InlineData("YARP.", "some value")]
         [InlineData("Routes.", "some value")]
         [InlineData("YARP.Routes.", "some value")]
-<<<<<<< HEAD
         [InlineData("YARP.Routes.MyRoute.MatchHeaders", "some value")]
         [InlineData("YARP.Routes.MyRoute.MatchHeaders.", "some value")]
         [InlineData("YARP.Routes.MyRoute...MatchHeaders", "some value")]
-=======
         [InlineData("YARP.Routes.MyRoute.Transforms", "some value")]
         [InlineData("YARP.Routes.MyRoute.Transforms.", "some value")]
         [InlineData("YARP.Routes.MyRoute...Transforms", "some value")]
         [InlineData("YARP.Routes.MyRoute.Transform.", "some value")]
->>>>>>> 2e6986b5
         [InlineData("YARP.Routes", "some value")]
         [InlineData("YARP..Routes.", "some value")]
         [InlineData("YARP.....Routes.", "some value")]
